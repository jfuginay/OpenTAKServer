from gevent import monkey

monkey.patch_all()

from opentakserver.models.Group import Group, GroupTypeEnum

from opentakserver.UsernameValidator import UsernameValidator

import sys
import traceback
import logging

from flask_migrate import Migrate, upgrade
from opentakserver.PasswordValidator import PasswordValidator

import platform
import requests
from sqlalchemy import insert
import sqlite3
from opentakserver.models.Icon import Icon
from opentakserver.plugins.Plugin import Plugin
from opentakserver.plugins.PluginManager import PluginManager
from opentakserver.sql_jobstore import SQLJobStore

import yaml

from opentakserver.EmailValidator import EmailValidator

from logging.handlers import TimedRotatingFileHandler
import os

import colorlog
from werkzeug.middleware.proxy_fix import ProxyFix
from datetime import datetime, timezone
import sqlalchemy

import flask_wtf

import pika
from flask import Flask, current_app
from flask_cors import CORS

from flask_security import Security, SQLAlchemyUserDatastore, hash_password, uia_username_mapper, uia_email_mapper
from flask_security.models import fsqla_v3 as fsqla
from flask_security.signals import user_registered

import opentakserver
from opentakserver.extensions import logger, db, socketio, mail, apscheduler, ldap_manager
from opentakserver.defaultconfig import DefaultConfig
from opentakserver.models.WebAuthn import WebAuthn

from opentakserver.controllers.meshtastic_controller import MeshtasticController
from opentakserver.certificate_authority import CertificateAuthority

try:
    from opentakserver.mumble.mumble_ice_app import MumbleIceDaemon
except ModuleNotFoundError:
    print("Mumble auth not supported on this platform")


def init_extensions(app):
    db.init_app(app)
    Migrate(app, db)

    logger.info(f"OpenTAKServer {opentakserver.__version__}")
    logger.info("Loading the database...")
    with app.app_context():
        upgrade(directory=os.path.join(os.path.dirname(os.path.realpath(opentakserver.__file__)), 'migrations'))
        # Flask-Migrate does weird things to the logger
        logger.disabled = False
        logger.parent.handlers.pop()
        if app.config.get("DEBUG"):
            logger.setLevel(logging.DEBUG)
        else:
            logger.setLevel(logging.INFO)

    # Handle config options that can't be serialized to yaml
    app.config.update({"SCHEDULER_JOBSTORES": {'default': SQLJobStore(url=app.config.get("SQLALCHEMY_DATABASE_URI"))}})
    identity_attributes = [{"username": {"mapper": uia_username_mapper, "case_insensitive": True}}]

    # Don't allow registration unless email is enabled
    if app.config.get("OTS_ENABLE_EMAIL"):
        identity_attributes.append({"email": {"mapper": uia_email_mapper, "case_insensitive": True}})
        app.config.update({
            "SECURITY_REGISTERABLE": True,
            "SECURITY_CONFIRMABLE": True,
            "SECURITY_RECOVERABLE": True,
            "SECURITY_TWO_FACTOR_ENABLED_METHODS": ["authenticator", "email"]
        })
    else:
        app.config.update({
            "SECURITY_REGISTERABLE": False,
            "SECURITY_CONFIRMABLE": False,
            "SECURITY_RECOVERABLE": False,
            "SECURITY_TWO_FACTOR_ENABLED_METHODS": ["authenticator"]
        })

    if app.config.get("OTS_ENABLE_LDAP"):
        logger.info("Enabling LDAP")
        ldap_manager.init_app(app)
        identity_attributes.append({"ldap": {}})

    app.config.update({"SECURITY_USER_IDENTITY_ATTRIBUTES": identity_attributes})

    ca = CertificateAuthority(logger, app)
    ca.create_ca()

    cors = CORS(app, resources={r"/api/*": {"origins": "*"}, r"/Marti/*": {"origins": "*"}, r"/*": {"origins": "*"}},
                supports_credentials=True)
    flask_wtf.CSRFProtect(app)

    socketio_logger = False
    if app.config.get("DEBUG"):
        socketio_logger = logger
    socketio.init_app(app, logger=socketio_logger, ping_timeout=1, message_queue="amqp://" + app.config.get("OTS_RABBITMQ_SERVER_ADDRESS"))

    rabbit_credentials = pika.PlainCredentials(app.config.get("OTS_RABBITMQ_USERNAME"), app.config.get("OTS_RABBITMQ_PASSWORD"))
    rabbit_host = app.config.get("OTS_RABBITMQ_SERVER_ADDRESS")
    rabbit_connection = pika.BlockingConnection(pika.ConnectionParameters(host=rabbit_host, credentials=rabbit_credentials))

    channel = rabbit_connection.channel()
    channel.exchange_declare('cot', durable=True, exchange_type='fanout')
    channel.exchange_declare('dms', durable=True, exchange_type='direct')
    channel.exchange_declare('chatrooms', durable=True, exchange_type='direct')
    channel.queue_declare(queue='cot_controller')
    channel.exchange_declare(exchange='cot_controller', exchange_type='fanout')
    channel.exchange_declare("missions", durable=True, exchange_type='topic')  # For Data Sync mission feeds
<<<<<<< HEAD
    channel.exchange_declare("groups", durable=True, exchange_type='topic')  # For channels/groups
=======
    channel.close()
    rabbit_connection.close()
>>>>>>> 831605e7

    if not apscheduler.running:
        apscheduler.init_app(app)
        apscheduler.start(paused=False)

    try:
        fsqla.FsModels.set_db_info(db)
    except sqlalchemy.exc.InvalidRequestError:
        pass

    from opentakserver.models.user import User
    from opentakserver.models.role import Role

    user_datastore = SQLAlchemyUserDatastore(db, User, Role, WebAuthn)
    app.security = Security(app, user_datastore, mail_util_cls=EmailValidator, password_util_cls=PasswordValidator, username_util_cls=UsernameValidator)

    mail.init_app(app)


def setup_logging(app):
    level = logging.INFO
    if app.config.get("DEBUG"):
        level = logging.DEBUG
    logger.setLevel(level)

    if sys.stdout.isatty():
        color_log_handler = colorlog.StreamHandler()
        color_log_formatter = colorlog.ColoredFormatter(
            '%(log_color)s[%(asctime)s] - OpenTAKServer[%(process)d] - %(module)s - %(funcName)s - %(lineno)d - %(levelname)s - %(message)s', datefmt="%Y-%m-%d %H:%M:%S")
        color_log_handler.setFormatter(color_log_formatter)
        logger.addHandler(color_log_handler)
        logger.info("Added color logger")

    os.makedirs(os.path.join(app.config.get("OTS_DATA_FOLDER"), "logs"), exist_ok=True)
    fh = TimedRotatingFileHandler(os.path.join(app.config.get("OTS_DATA_FOLDER"), 'logs', 'opentakserver.log'),
                                  when=app.config.get("OTS_LOG_ROTATE_WHEN"), interval=app.config.get("OTS_LOG_ROTATE_INTERVAL"),
                                  backupCount=app.config.get("OTS_BACKUP_COUNT"))
    fh.setFormatter(logging.Formatter("[%(asctime)s] - OpenTAKServer[%(process)d] - %(module)s - %(funcName)s - %(lineno)d - %(levelname)s - %(message)s"))
    logger.addHandler(fh)


def create_app(cli=True):
    app = Flask(__name__)
    app.config.from_object(DefaultConfig)
    setup_logging(app)

    if not cli:
        # Load config.yml if it exists
        if os.path.exists(os.path.join(app.config.get("OTS_DATA_FOLDER"), "config.yml")):
            app.config.from_file(os.path.join(app.config.get("OTS_DATA_FOLDER"), "config.yml"), load=yaml.safe_load)
        else:
            # First run, created config.yml based on default settings
            logger.info("Creating config.yml")
            with open(os.path.join(app.config.get("OTS_DATA_FOLDER"), "config.yml"), "w") as config:
                conf = {}
                for option in DefaultConfig.__dict__:
                    # Fix the sqlite DB path on Windows
                    if option == "SQLALCHEMY_DATABASE_URI" and platform.system() == "Windows" and DefaultConfig.__dict__[option].startswith("sqlite"):
                        conf[option] = DefaultConfig.__dict__[option].replace("////", "///").replace("\\", "/")
                    elif option.isupper():
                        conf[option] = DefaultConfig.__dict__[option]
                config.write(yaml.safe_dump(conf))

        # Try to set the MediaMTX token
        if app.config.get("OTS_MEDIAMTX_ENABLE"):
            try:
                new_conf = None
                with open(os.path.join(app.config.get("OTS_DATA_FOLDER"), "mediamtx", "mediamtx.yml"), "r") as mediamtx_config:
                    conf = mediamtx_config.read()
                    if "MTX_TOKEN" in conf:
                        new_conf = conf.replace("MTX_TOKEN", app.config.get("OTS_MEDIAMTX_TOKEN"))
                if new_conf:
                    with open(os.path.join(app.config.get("OTS_DATA_FOLDER"), "mediamtx", "mediamtx.yml"), "w") as mediamtx_config:
                        mediamtx_config.write(new_conf)
            except BaseException as e:
                logger.error("Failed to set MediaMTX token: {}".format(e))
        else:
            logger.info("MediaMTX disabled")

        init_extensions(app)

        from opentakserver.blueprints.marti_api import marti_blueprint
        app.register_blueprint(marti_blueprint)

        from opentakserver.blueprints.ots_api import ots_api
        app.register_blueprint(ots_api)

        from opentakserver.blueprints.ots_socketio import ots_socketio_blueprint
        app.register_blueprint(ots_socketio_blueprint)

        from opentakserver.blueprints.scheduled_jobs import scheduler_blueprint
        app.register_blueprint(scheduler_blueprint)

        app.wsgi_app = ProxyFix(app.wsgi_app, x_for=1, x_host=1)

    else:
        from opentakserver.blueprints.cli import ots
        app.cli.add_command(ots, name="ots")

        if os.path.exists(os.path.join(app.config.get("OTS_DATA_FOLDER"), "config.yml")):
            app.config.from_file(os.path.join(app.config.get("OTS_DATA_FOLDER"), "config.yml"), load=yaml.safe_load)
            db.init_app(app)
            Migrate(app, db)

        flask_wtf.CSRFProtect(app)

        try:
            fsqla.FsModels.set_db_info(db)
        except sqlalchemy.exc.InvalidRequestError:
            pass

        from opentakserver.models.user import User
        from opentakserver.models.role import Role

        user_datastore = SQLAlchemyUserDatastore(db, User, Role, WebAuthn)
        app.security = Security(app, user_datastore, mail_util_cls=EmailValidator, password_util_cls=PasswordValidator, username_util_cls=UsernameValidator)

        # Register blueprints to properly import all the DB models without circular imports
        from opentakserver.blueprints.marti_api import marti_blueprint
        app.register_blueprint(marti_blueprint)

        from opentakserver.blueprints.ots_api import ots_api
        app.register_blueprint(ots_api)

        from opentakserver.blueprints.ots_socketio import ots_socketio_blueprint
        app.register_blueprint(ots_socketio_blueprint)

        from opentakserver.blueprints.scheduled_jobs import scheduler_blueprint
        app.register_blueprint(scheduler_blueprint)

    return app


@user_registered.connect_via(current_app)
def user_registered_sighandler(app, user, confirmation_token, **kwargs):
    default_role = app.security.datastore.find_or_create_role(
        name="user", permissions={"user-read", "user-write"}
    )
    app.security.datastore.add_role_to_user(user, default_role)


def main(app):
    with app.app_context():
        # Download the icon sets if they aren't already in the DB
        icons = db.session.query(Icon).count()
        if icons == 0:
            logger.info("Downloading icons...")
            try:
                r = requests.get("https://github.com/brian7704/OpenTAKServer-Installer/raw/master/iconsets.sqlite", stream=True)
                with open(os.path.join(app.config.get("OTS_DATA_FOLDER"), "icons.sqlite"), "wb") as f:
                    f.write(r.content)

                def dict_factory(cursor, row):
                    d = {}
                    for idx, col in enumerate(cursor.description):
                        d[col[0]] = row[idx]
                    return d

                con = sqlite3.connect(os.path.join(app.config.get("OTS_DATA_FOLDER"), "icons.sqlite"))
                con.row_factory = dict_factory
                cur = con.cursor()
                rows = cur.execute("SELECT * FROM icons")
                for row in rows:
                    db.session.execute(insert(Icon).values(**row))
                db.session.commit()
            except BaseException as e:
                logger.error("Failed to download icons: {}".format(e))
                logger.debug(traceback.format_exc())

        if app.config.get("DEBUG"):
            logger.debug("Starting in debug mode")
        else:
            logger.info("Starting in production mode")

        app.security.datastore.find_or_create_role(
            name="user", permissions={"user-read", "user-write"}
        )

        app.security.datastore.find_or_create_role(
            name="administrator", permissions={"administrator"}
        )

        if not app.security.datastore.find_user(username="administrator"):
            logger.info("Creating administrator account. The password is 'password'")
            app.security.datastore.create_user(username="administrator",
                                               password=hash_password("password"), roles=["administrator"])
        db.session.commit()

    if app.config.get("OTS_ENABLE_MESHTASTIC"):
        mestastic_thread = MeshtasticController(app.app_context())
        app.mestastic_thread = mestastic_thread
    else:
        app.meshtastic_thread = None

    if app.config.get("OTS_ENABLE_MUMBLE_AUTHENTICATION"):
        try:
            logger.info("Starting Mumble authentication handler")
            mumble_daemon = MumbleIceDaemon(app, logger)
            mumble_daemon.daemon = True
            mumble_daemon.start()
        except BaseException as e:
            logger.error("Failed to enable Mumble authentication: {}".format(e))
            logger.error(traceback.format_exc())
    else:
        logger.info("Mumble authentication handler disabled")

    if app.config.get("OTS_ENABLE_PLUGINS"):
        try:
            app.plugin_manager = PluginManager(Plugin.group, app)
            app.plugin_manager.load_plugins()
            app.plugin_manager.activate(app)
        except BaseException as e:
            logger.error(f"Failed to load plugins: {e}")
            logger.debug(traceback.format_exc())

    with app.app_context():
        if not app.config.get("OTS_ENABLE_LDAP") and not db.session.execute(db.session.query(Group)).first():
            anon_in = Group()
            anon_in.name = "__ANON__"
            anon_in.type = GroupTypeEnum.SYSTEM
            anon_in.bitpos = 2
            db.session.add(anon_in)

            db.session.commit()

    app.start_time = datetime.now(timezone.utc)

    try:
        socketio.run(app, host=app.config.get("OTS_LISTENER_ADDRESS"), port=app.config.get("OTS_LISTENER_PORT"),
                     debug=app.config.get("DEBUG"), log_output=app.config.get("DEBUG"), use_reloader=False)
    except KeyboardInterrupt:
        logger.warning("Caught CTRL+C, exiting...")
        if app.config.get("OTS_ENABLE_PLUGINS"):
            app.plugin_manager.stop_plugins()


def start():
    app = create_app(cli=False)
    main(app)<|MERGE_RESOLUTION|>--- conflicted
+++ resolved
@@ -1,5 +1,4 @@
 from gevent import monkey
-
 monkey.patch_all()
 
 from opentakserver.models.Group import Group, GroupTypeEnum
@@ -125,12 +124,9 @@
     channel.queue_declare(queue='cot_controller')
     channel.exchange_declare(exchange='cot_controller', exchange_type='fanout')
     channel.exchange_declare("missions", durable=True, exchange_type='topic')  # For Data Sync mission feeds
-<<<<<<< HEAD
     channel.exchange_declare("groups", durable=True, exchange_type='topic')  # For channels/groups
-=======
     channel.close()
     rabbit_connection.close()
->>>>>>> 831605e7
 
     if not apscheduler.running:
         apscheduler.init_app(app)
